# redux-starter-kit

[![npm version](https://img.shields.io/npm/v/@acemarke/redux-starter-kit.svg?style=flat-square)](https://www.npmjs.com/package/@acemarke/redux-starter-kit)
[![npm downloads](https://img.shields.io/npm/dm/@acemarke/redux-starter-kit.svg?style=flat-square)](https://www.npmjs.com/package/@acemarke/redux-starter-kit)

**A simple set of tools to make using Redux easier**

<<<<<<< HEAD
[NPM: @acemarke/redux-starter-kit](https://www.npmjs.com/package/@acemarke/redux-starter-kit)
=======
`npm install @acemarke/redux-starter-kit`
>>>>>>> 464aca11

### Purpose

The `redux-starter-kit` package is intended to help address three common complaints about Redux:

* "Configuring a Redux store is too complicated"
* "I have to add a lot of packages to get Redux to do anything useful"
* "Redux requires too much boilerplate code"

We can't solve every use case, but in the spirit of [`create-react-app`](https://github.com/facebook/create-react-app) and [`apollo-boost`](https://dev-blog.apollodata.com/zero-config-graphql-state-management-27b1f1b3c2c3), we can try to provide some tools that abstract over the setup process and handle the most common use cases, as well as include some useful utilities that will let the user simplify their application code.

This package is _not_ intended to solve every possible complaint about Redux, and is deliberately limited in scope. It does _not_ address concepts like "reusable encapsulated Redux modules", data fetching, folder or file structures, managing entity relationships in the store, and so on.

### What's Included

`redux-starter-kit` includes:

* A `configureStore()` function with simplified configuration options. It can automatically combine your slice reducers, adds whatever Redux middleware you supply, includes `redux-thunk` by default, and enables use of the Redux DevTools Extension.
* A `createReducer()` utility that lets you supply a lookup table of action types to case reducer functions, rather than writing switch statements. In addition, it automatically uses the [`immer` library](https://github.com/mweststrate/immer) to let you write simpler immutable updates with normal mutative code, like `state.todos[3].completed = true`.
* An improved version of the widely used `createSelector` utility for creating memoized selector functions, which can accept string keypaths as "input selectors" (re-exported from the [`selectorator` library](https://github.com/planttheidea/selectorator)).

### API Reference

#### `configureStore`

A friendlier abstraction over the standard Redux `createStore` function. Takes a single configuration object parameter, with the following options:

```js
function configureStore({
    // A single reducer function that will be used as the root reducer,
    // or an object of slice reducers that will be passed to combineReducers()
    reducer: Object<string, Function> | Function,
    // An array of Redux middlewares.  If not supplied, defaults to just redux-thunk.
    middleware: Array<MiddlewareFunction>,
    // Built-in support for devtools. Defaults to true.
    devTools: boolean,
    // Same as current createStore.
    preloadedState : State,
    // Same as current createStore.
    enhancer : ReduxStoreEnhancer,
})
```

Basic usage:

```js
import { configureStore } from '@acemarke/redux-starter-kit'

import rootReducer from './reducers'

const store = configureStore({ reducer: rootReducer })
// The store now has redux-thunk added and the Redux DevTools Extension is turned on
```

Full example:

```js
import {
  configureStore,
  getDefaultMiddleware
} from '@acemarke/redux-starter-kit'

// We'll use redux-logger just as an example of adding another middleware
import logger from 'redux-logger'

// And use redux-batch as an example of adding enhancers
import { reduxBatch } from '@manaflair/redux-batch'

import todosReducer from './todos/todosReducer'
import visibilityReducer from './visibility/visibilityReducer'

const reducer = {
  todos: todosReducer,
  visibility: visibilityReducer
}

const middleware = [...getDefaultMiddleware(), logger]

const preloadedState = {
  todos: [
    {
      text: 'Eat food',
      completed: true
    },
    {
      text: 'Exercise',
      completed: false
    }
  ],
  visibilityFilter: 'SHOW_COMPLETED'
}

const store = configureStore({
  reducer,
  middleware,
  devTools: NODE_ENV !== 'production',
  preloadedState,
  enhancers: [reduxBatch]
})

// The store has been created with these options:
// - The slice reducers were automatically passed to combineReducers()
// - redux-thunk and redux-logger were added as middleware
// - The Redux DevTools Extension is disabled for production
// - The middleware, batch, and devtools enhancers were automatically composed together
```

#### `getDefaultMiddleware`

`getDefaultMiddleware` is useful if you need to add custom middlewares without removing redux-starter-kit's default middleware. Currently it returns an array with `redux-thunk`.

#### `createReducer`

A utility function to create reducers that handle specific action types, similar to the example function in the ["Reducing Boilerplate" Redux docs page](https://redux.js.org/recipes/reducing-boilerplate#generating-reducers). Takes an initial state value and an object that maps action types to case reducer functions. Internally, it uses the [`immer` library](https://github.com/mweststrate/immer), so you can write code in your case reducers that mutates the existing `state` value, and it will correctly generate immutably-updated state values instead.

```js
function createReducer(
  initialState: State,
  actionsMap: Object<String, Function>
) {}
```

Example usage:

```js
import { createReducer } from '@acemarke/redux-starter-kit'

function addTodo(state, action) {
  const { newTodo } = action.payload

  // Can safely call state.push() here
  state.push({ ...newTodo, completed: false })
}

function toggleTodo(state, action) {
  const { index } = action.payload

  const todo = state[index]
  // Can directly modify the todo object
  todo.completed = !todo.completed
}

const todosReducer = createReducer([], {
  ADD_TODO: addTodo,
  TOGGLE_TODO: toggleTodo
})
```

This doesn't mean that you _have to_ write code in your case reducers that mutates the existing `state` value, you can still write code that updates the state immutably. You can think of `immer` as a safety net, if the code is written in a way that mutates the state directly, `immer` will make sure that such update happens immutably. On the other hand the following code is still valid:

```js
import { createReducer } from '@acemarke/redux-starter-kit'

function addTodo(state, action) {
  const { newTodo } = action.payload

  // Updates the state immutably without relying on immer
  return [...state, { ...newTodo, completed: false }]
}

function toggleTodo(state, action) {
  const { index } = action.payload

  const todo = state[index]
  // Updates the todo object immutably withot relying on immer
  return state.map((todo, i) => {
    if (i !== index) return todo
    return { ...todo, completed: !todo.completed }
  })
}

const todosReducer = createReducer([], {
  ADD_TODO: addTodo,
  TOGGLE_TODO: toggleTodo
})
```

#### `createSelector`

The `createSelector` utility from the [`selectorator` library](https://github.com/planttheidea/selectorator), re-exported for ease of use. It acts as a superset of the standard `createSelector` function from [Reselect](https://github.com/reactjs/reselect). The primary improvements are the ability to define "input selectors" using string keypaths, or return an object result based on an object of keypaths. It also accepts an object of customization options for more specific use cases.

For more specifics, see the [`selectorator` usage documentation](https://github.com/planttheidea/selectorator#usage).

```js
function createSelector(
    // Can either be:
    //    - An array containing selector functions, string keypaths, and argument objects
    //    - An object whose keys are selector functions and string keypaths
    paths : Array<Function | string | Object> | Object<string, string | Function>
)
```

Example usage:

```js
// Define input selector using a string keypath
const getSubtotal = createSelector(['shop.items'], items => {
  // return value here
})

// Define input selectors as a mix of other selectors and string keypaths
const getTax = createSelector(
  [getSubtotal, 'shop.taxPercent'],
  (subtotal, taxPercent) => {
    // return value here
  }
)

// Define input selector using a custom argument index to access a prop
const getTabContent = createSelector(
  [{ path: 'tabIndex', argIndex: 1 }],
  tabIndex => {
    // return value here
  }
)

const getContents = createSelector({ foo: 'foo', bar: 'nested.bar' })
// Returns an object like:  {foo, bar}
```

#### `createNextState`

The default immutable update function from the [`immer` library](https://github.com/mweststrate/immer#api), re-exported here as `createNextState` (also commonly referred to as `produce`)

#### `combineReducers`

Redux's `combineReducers`, re-exported for convenience. While `configureStore` calls this internally, you may wish to call it yourself to compose multiple levels of slice reducers.<|MERGE_RESOLUTION|>--- conflicted
+++ resolved
@@ -5,11 +5,7 @@
 
 **A simple set of tools to make using Redux easier**
 
-<<<<<<< HEAD
-[NPM: @acemarke/redux-starter-kit](https://www.npmjs.com/package/@acemarke/redux-starter-kit)
-=======
 `npm install @acemarke/redux-starter-kit`
->>>>>>> 464aca11
 
 ### Purpose
 
